--- conflicted
+++ resolved
@@ -2,13 +2,7 @@
 
 // https://github.com/hashicorp/web-components/tree/master/packages/alert-banner
 export default {
-<<<<<<< HEAD
-  tag: 'Survey',
-  url: 'https://bit.ly/2A5RZWz',
-  text: 'Do you use the Consul Helm chart? Fill out this 3-minute survey to help us improve it: https://bit.ly/2A5RZWz',
-=======
   tag: 'Announcing',
-  url: 'https://discuss.hashicorp.com/t/consul-1-8-0-rc1-released/9997',
-  text: 'Release candidate for Consul 1.8.0 now available',
->>>>>>> 89a997fd
+  url: 'https://www.hashicorp.com/products/consul/service-on-azure',
+  text: 'HashiCorp Consul Service on Azure Public Beta Available Now',
 }